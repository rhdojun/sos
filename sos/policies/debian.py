--- conflicted
+++ resolved
@@ -7,15 +7,12 @@
     distro = "Debian"
     vendor = "the Debian project"
     vendor_url = "http://www.debian.org/"
-<<<<<<< HEAD
     report_name = ""
     ticket_number = ""
     package_manager = PackageManager("dpkg-query -W -f='${Package}|${Version}\\n' \*")
     valid_subclasses = [DebianPlugin]
     PATH = "/usr/sbin:/usr/bin:/sbin:/bin:/usr/games:/usr/local/games" \
             + ":/usr/loca/sbin:/usr/local/bin"
-=======
->>>>>>> abb7c298
 
     def __init__(self):
         super(DebianPolicy, self).__init__()
