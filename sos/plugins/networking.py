### This program is free software; you can redistribute it and/or modify
## it under the terms of the GNU General Public License as published by
## the Free Software Foundation; either version 2 of the License, or
## (at your option) any later version.

## This program is distributed in the hope that it will be useful,
## but WITHOUT ANY WARRANTY; without even the implied warranty of
## MERCHANTABILITY or FITNESS FOR A PARTICULAR PURPOSE.  See the
## GNU General Public License for more details.

## You should have received a copy of the GNU General Public License
## along with this program; if not, write to the Free Software
## Foundation, Inc., 675 Mass Ave, Cambridge, MA 02139, USA.

from sos.plugins import Plugin, RedHatPlugin, DebianPlugin, UbuntuPlugin
import os
import re

class Networking(Plugin):
    """network related information
    """
    plugin_name = "networking"
    
    def setup(self):
        super(Networking, self).setup()

    def get_bridge_name(self,brctl_out):
        """Return a list for which items are bridge name according to the
        output of brctl show stored in brctl_file.
        """
        out=[]
        for line in brctl_out[1].splitlines():
            if line.startswith("bridge name") \
		or line.isspace() \
		or line[:1].isspace():
                continue
            br_name, br_rest = line.split(None, 1)
            out.append(br_name)
        return out

    def get_interface_name(self,ip_addr_out):
        """Return a dictionary for which key are interface name according to the
        output of ifconifg-a stored in ifconfig_file.
        """
        out={}
        for line in ip_addr_out[1].splitlines():
            match=re.match('.*link/ether', line)
            if match:
                int=match.string.split(':')[1].lstrip()
                out[int]=True
        return out

    def collect_iptable(self,tablename):
        """ When running the iptables command, it unfortunately auto-loads
        the modules before trying to get output.  Some people explicitly
        don't want this, so check if the modules are loaded before running
        the command.  If they aren't loaded, there can't possibly be any
        relevant rules in that table """


        (status, output, time) = self.call_ext_prog("lsmod | grep -q "+tablename)
        if status == 0:
            cmd = "iptables -t "+tablename+" -nvL"
            self.add_cmd_output(cmd)

    def setup(self):
        self.add_copy_specs([
            "/proc/net/",
            "/etc/nsswitch.conf",
            "/etc/yp.conf",
            "/etc/inetd.conf",
            "/etc/xinetd.conf",
            "/etc/xinetd.d",
            "/etc/host*",
            "/etc/resolv.conf"])
        ip_addr_file=self.get_cmd_output_now("ip -o addr", root_symlink = "ip_addr")
        ip_addr_out=self.call_ext_prog("ip -o addr")
        self.add_cmd_output("route -n", root_symlink = "route")
        self.collect_iptable("filter")
        self.collect_iptable("nat")
        self.collect_iptable("mangle")
        self.add_cmd_output("netstat -s")
        self.add_cmd_output("netstat -agn")
        self.add_cmd_output("netstat -neopa", root_symlink = "netstat")
        self.add_cmd_output("ip route show table all")
        self.add_cmd_output("ip -6 route show table all")
        self.add_cmd_output("ip link")
        self.add_cmd_output("ip address")
        self.add_cmd_output("ifenslave -a")
        self.add_cmd_output("ip mroute show")
        self.add_cmd_output("ip maddr show")
        self.add_cmd_output("ip neigh show")
        if ip_addr_out:
            for eth in self.get_interface_name(ip_addr_out):
<<<<<<< HEAD
                self.add_cmd_output("ethtool "+eth)
                self.add_cmd_output("ethtool -i "+eth)
                self.add_cmd_output("ethtool -k "+eth)
                self.add_cmd_output("ethtool -S "+eth)
                self.add_cmd_output("ethtool -a "+eth)
                self.add_cmd_output("ethtool -c "+eth)
                self.add_cmd_output("ethtool -g "+eth)
        if self.get_option("traceroute"):
            self.add_cmd_output("traceroute -n rhn.redhat.com")
=======
                self.add_cmd_output("/sbin/ethtool "+eth)
                self.add_cmd_output("/sbin/ethtool -i "+eth)
                self.add_cmd_output("/sbin/ethtool -k "+eth)
                self.add_cmd_output("/sbin/ethtool -S "+eth)
                self.add_cmd_output("/sbin/ethtool -a "+eth)
                self.add_cmd_output("/sbin/ethtool -c "+eth)
                self.add_cmd_output("/sbin/ethtool -g "+eth)
                self.add_cmd_output("/sbin/ethtool -g "+eth)
>>>>>>> abb7c298

        if os.path.exists("brctl"):
            brctl_file=self.add_cmd_output("brctl show")
            brctl_out=self.call_ext_prog("brctl show")
            if brctl_out:
                for br_name in self.get_bridge_name(brctl_out):
                    self.add_cmd_output("brctl showstp "+br_name)
        return

class RedHatNetworking(Networking, RedHatPlugin):
    """network related information for RedHat based distribution
    """
    option_list = [("traceroute", "collects a traceroute to rhn.redhat.com", "slow", False)]

    def setup(self):
        super(RedHatNetworking, self).setup()

        if self.get_option("traceroute"):
            self.add_cmd_output("/bin/traceroute -n rhn.redhat.com")

class UbuntuNetworking(Networking, UbuntuPlugin):
    """network related information for Ubuntu based distribution
    """
    option_list = [("traceroute", "collects a traceroute to archive.ubuntu.com", "slow", False)]

    def setup(self):
        super(UbuntuNetworking, self).setup()

        self.add_copy_specs([
	    "/etc/network*",
	    "/etc/NetworkManager/NetworkManager.conf",
	    "/etc/NetworkManager/system-connections",
	    "/etc/resolvconf",
	    "/etc/dnsmasq*",
	    "/etc/ufw",
	    "/var/log/ufw.Log",
            "/etc/resolv.conf"])
        self.add_cmd_output("/usr/sbin/ufw status")
        self.add_cmd_output("/usr/sbin/ufw app list")
        if self.get_option("traceroute"):
            self.add_cmd_output("/usr/sbin/traceroute -n archive.ubuntu.com")

    def postproc(self):
	for root, dirs, files in os.walk("/etc/NetworkManager/system-connections"):
	    for net_conf in files:
	        self.do_file_sub("/etc/NetworkManager/system-connections/"+net_conf, r"psk=(.*)",r"psk=***")<|MERGE_RESOLUTION|>--- conflicted
+++ resolved
@@ -20,6 +20,9 @@
     """network related information
     """
     plugin_name = "networking"
+    trace_host = "www.example.com"
+    option_list = [("traceroute", "collects a traceroute to %s" % trace_host,
+                        "slow", False)]
     
     def setup(self):
         super(Networking, self).setup()
@@ -72,7 +75,12 @@
             "/etc/xinetd.conf",
             "/etc/xinetd.d",
             "/etc/host*",
-            "/etc/resolv.conf"])
+            "/etc/resolv.conf"
+	    "/etc/network*",
+	    "/etc/NetworkManager/NetworkManager.conf",
+	    "/etc/NetworkManager/system-connections",
+	    "/etc/dnsmasq*"])
+
         ip_addr_file=self.get_cmd_output_now("ip -o addr", root_symlink = "ip_addr")
         ip_addr_out=self.call_ext_prog("ip -o addr")
         self.add_cmd_output("route -n", root_symlink = "route")
@@ -92,7 +100,6 @@
         self.add_cmd_output("ip neigh show")
         if ip_addr_out:
             for eth in self.get_interface_name(ip_addr_out):
-<<<<<<< HEAD
                 self.add_cmd_output("ethtool "+eth)
                 self.add_cmd_output("ethtool -i "+eth)
                 self.add_cmd_output("ethtool -k "+eth)
@@ -100,18 +107,6 @@
                 self.add_cmd_output("ethtool -a "+eth)
                 self.add_cmd_output("ethtool -c "+eth)
                 self.add_cmd_output("ethtool -g "+eth)
-        if self.get_option("traceroute"):
-            self.add_cmd_output("traceroute -n rhn.redhat.com")
-=======
-                self.add_cmd_output("/sbin/ethtool "+eth)
-                self.add_cmd_output("/sbin/ethtool -i "+eth)
-                self.add_cmd_output("/sbin/ethtool -k "+eth)
-                self.add_cmd_output("/sbin/ethtool -S "+eth)
-                self.add_cmd_output("/sbin/ethtool -a "+eth)
-                self.add_cmd_output("/sbin/ethtool -c "+eth)
-                self.add_cmd_output("/sbin/ethtool -g "+eth)
-                self.add_cmd_output("/sbin/ethtool -g "+eth)
->>>>>>> abb7c298
 
         if os.path.exists("brctl"):
             brctl_file=self.add_cmd_output("brctl show")
@@ -119,42 +114,38 @@
             if brctl_out:
                 for br_name in self.get_bridge_name(brctl_out):
                     self.add_cmd_output("brctl showstp "+br_name)
+
+        if self.get_option("traceroute"):
+            self.add_cmd_output("/bin/traceroute -n %s" % trace_host)
+
         return
+
+    def postproc(self):
+	for root, dirs, files in os.walk("/etc/NetworkManager/system-connections"):
+	    for net_conf in files:
+	        self.do_file_sub("/etc/NetworkManager/system-connections/"+net_conf, r"psk=(.*)",r"psk=***")
 
 class RedHatNetworking(Networking, RedHatPlugin):
     """network related information for RedHat based distribution
     """
-    option_list = [("traceroute", "collects a traceroute to rhn.redhat.com", "slow", False)]
-
+    trace_host = "rhn.redhat.com"
     def setup(self):
         super(RedHatNetworking, self).setup()
-
-        if self.get_option("traceroute"):
-            self.add_cmd_output("/bin/traceroute -n rhn.redhat.com")
 
 class UbuntuNetworking(Networking, UbuntuPlugin):
     """network related information for Ubuntu based distribution
     """
-    option_list = [("traceroute", "collects a traceroute to archive.ubuntu.com", "slow", False)]
+    trace_host = "archive.ubuntu.com"
 
     def setup(self):
         super(UbuntuNetworking, self).setup()
 
         self.add_copy_specs([
-	    "/etc/network*",
-	    "/etc/NetworkManager/NetworkManager.conf",
-	    "/etc/NetworkManager/system-connections",
-	    "/etc/resolvconf",
-	    "/etc/dnsmasq*",
+            "/etc/resolvconf",
 	    "/etc/ufw",
 	    "/var/log/ufw.Log",
             "/etc/resolv.conf"])
         self.add_cmd_output("/usr/sbin/ufw status")
         self.add_cmd_output("/usr/sbin/ufw app list")
         if self.get_option("traceroute"):
-            self.add_cmd_output("/usr/sbin/traceroute -n archive.ubuntu.com")
-
-    def postproc(self):
-	for root, dirs, files in os.walk("/etc/NetworkManager/system-connections"):
-	    for net_conf in files:
-	        self.do_file_sub("/etc/NetworkManager/system-connections/"+net_conf, r"psk=(.*)",r"psk=***")+            self.add_cmd_output("/usr/sbin/traceroute -n %s" % trace_host)
